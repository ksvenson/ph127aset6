import numpy as np
import matplotlib.pyplot as plt

rng = np.random.default_rng()


class config:
    """
    An object representing a 1D lattice of Ising spins
    """
    def __init__(self, spins, J, h, M=None, energy=None):
        self.spins = spins
        self.N = spins.shape[-1]
        self.J = J
        self.h = h
        if M is not None:
            self.M = M
        else:
            self.M = self.compute_M()
        if energy is not None:
            self.energy = energy
        else:
            self.energy = self.compute_energy()

    def compute_energy(self):
        return -self.J*np.sum(self.spins * np.roll(self.spins, 1, axis=-1)) - self.h*self.M

    def compute_M(self):
        return np.sum(self.spins, axis=-1)

    def flip_rand_spin(self):
        i0 = rng.integers(0, self.N, len(self.h))
        idx = np.arange(len(self.h))
        new_spins = np.copy(self.spins)
        new_spins[idx, i0] = -self.spins[idx, i0]
        new_M = self.M + 2*new_spins[idx, i0]
        new_energy = self.energy
        new_energy -= 2*self.J*new_spins[idx, i0]*(new_spins[idx, (i0-1) % self.N] + new_spins[idx, (i0+1) % self.N])
        new_energy -= 2*self.h*new_spins[idx, i0]
        return config(new_spins, self.J, self.h, new_M, new_energy)


def generate_samples(alpha, J, h, T, size):
    output = [alpha]
    for i in range(size):
        beta = alpha.flip_rand_spin()
        prob = np.exp((alpha.energy - beta.energy)/T)
        rand = rng.random(size=len(h))
        accept = (beta.energy <= alpha.energy) | (rand < prob)
        new_M = np.where(accept, beta.M, alpha.M)
        new_energy = np.where(accept, beta.energy, alpha.energy)
        accept = np.vstack((accept,)*beta.spins.shape[-1]).T
        new_spins = np.where(accept, beta.spins, alpha.spins)
        alpha = config(new_spins, J, h, M=new_M, energy=new_energy)
        output.append(alpha)
    return output


def exact_limit_m(J, h, T):
    """
    Returns exact magnetization per spin in the thermodynamic limit N-->infinity
    """
    beta = 1/T
    sinh = np.sinh(beta*h)
    return sinh/np.sqrt(sinh**2 + np.exp(-4*beta*J))


def exact_m(J, h, T, N):
    """
    Returns exact magnetization per spin where there are `N` spins.
    """
    beta = 1/T
    cosh = np.cosh(beta*h)
    sinh = np.sinh(beta*h)
    expBJ = np.exp(beta*J)
    sqrt = np.sqrt(sinh**2 + expBJ**(-4))
    lm = expBJ*(cosh-sqrt)
    lp = expBJ*(cosh+sqrt)
    Z = lm**N + lp**N

    der = cosh/sqrt  # helper variable, short for "derivative"
    m = expBJ*sinh*(lm**(N-1)*(1-der) + lp**(N-1)*(1+der))/Z
    return m


if __name__ == '__main__':
<<<<<<< HEAD
    N = 100
    J = 1
    size = 10**3
    teq = size * 0.05
    hspace = J*np.arange(-2, 2, 0.02)
    initial_spins = np.full((len(hspace), N), 1)
    for i in range(len(hspace)):
        initial_spins[i, rng.choice(N, size=N//2, replace=False)] = -1
    for T in (J/2, J, 2*J):
        initial = config(initial_spins, J, hspace, M=0)
        samples = generate_samples(initial, J, hspace, T, size)
        avgM = [np.mean([s.M[i] for s in samples]) for i in range(len(hspace))]
=======
    N = 100  # number of spins
    J = 1  # coupling constant
    size = 10**6  # number of Monte Carlo steps taken for each pair (T, h)
    idx_eq = int(size * 0.05)  # index after which observable quantities equilibrate

    # Create initial state of 50 spins up and 50 spins down randomly distributed.
    initial_spins = np.full(N, 1)
    initial_spins[rng.choice(N, size=N//2, replace=False)] = -1

    # T in units of energy
    for T in (J/2, J, 2*J):
        avgM = []
        avgeng = []
        hspace = J*np.arange(-2, 2, 0.02)  # applied magnetic field strength
        for h in hspace:
            print(h)
            initial = config(initial_spins, J, h, M=0)
            samples = generate_samples(initial, J, h, T, size)
            # Truncate early samples
            samples = samples[idx_eq:]
            avgM.append(np.mean([s.M for s in samples]))
            avgeng.append(np.mean([e.energy for e in samples]))
>>>>>>> 9861eb2c
        plt.figure()
        avgM = np.array(avgM)
        exact = N*exact_m(J, hspace, T, N)
        plt.plot(hspace, avgM, label='Monte Carlo')
        plt.plot(hspace, exact, label=rf'Exact Solution for $N={N}$')
        plt.legend(bbox_to_anchor=(0.5,-0.35), loc='lower center')
        plt.title(rf'Magnetization at $T = {T/J} \cdot J/k_B$')
        plt.xlabel(rf'$h/J$')
        plt.ylabel('Average Magnetization')
        plt.savefig(f'temp_{T}.png', bbox_inches='tight')

        plt.figure()
        plt.plot(hspace, avgM-exact)
        plt.title(rf'Error at $T = {T/J} \cdot J/k_B$')
        plt.xlabel(rf'$h/J$')
        plt.ylabel('Error')
        plt.savefig(f'temp_{T}_error.png', bbox_inches='tight')
    plt.show()

<|MERGE_RESOLUTION|>--- conflicted
+++ resolved
@@ -84,43 +84,21 @@
 
 
 if __name__ == '__main__':
-<<<<<<< HEAD
-    N = 100
-    J = 1
-    size = 10**3
-    teq = size * 0.05
+    N = 100  # number of spins
+    J = 1  # coupling constant
+    size = 10**6  # number of Monte Carlo steps taken for each pair (T, h)
+    idx_eq = int(size * 0.05)  # index after which observable quantities equilibrate
     hspace = J*np.arange(-2, 2, 0.02)
+    # Create initial state of 50 spins up and 50 spins down randomly distributed.
     initial_spins = np.full((len(hspace), N), 1)
     for i in range(len(hspace)):
         initial_spins[i, rng.choice(N, size=N//2, replace=False)] = -1
+    # T in units of energy
     for T in (J/2, J, 2*J):
         initial = config(initial_spins, J, hspace, M=0)
         samples = generate_samples(initial, J, hspace, T, size)
         avgM = [np.mean([s.M[i] for s in samples]) for i in range(len(hspace))]
-=======
-    N = 100  # number of spins
-    J = 1  # coupling constant
-    size = 10**6  # number of Monte Carlo steps taken for each pair (T, h)
-    idx_eq = int(size * 0.05)  # index after which observable quantities equilibrate
 
-    # Create initial state of 50 spins up and 50 spins down randomly distributed.
-    initial_spins = np.full(N, 1)
-    initial_spins[rng.choice(N, size=N//2, replace=False)] = -1
-
-    # T in units of energy
-    for T in (J/2, J, 2*J):
-        avgM = []
-        avgeng = []
-        hspace = J*np.arange(-2, 2, 0.02)  # applied magnetic field strength
-        for h in hspace:
-            print(h)
-            initial = config(initial_spins, J, h, M=0)
-            samples = generate_samples(initial, J, h, T, size)
-            # Truncate early samples
-            samples = samples[idx_eq:]
-            avgM.append(np.mean([s.M for s in samples]))
-            avgeng.append(np.mean([e.energy for e in samples]))
->>>>>>> 9861eb2c
         plt.figure()
         avgM = np.array(avgM)
         exact = N*exact_m(J, hspace, T, N)
